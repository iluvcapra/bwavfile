![Crates.io](https://img.shields.io/crates/l/bwavfile)
![Crates.io](https://img.shields.io/crates/v/bwavfile)
![GitHub last commit](https://img.shields.io/github/last-commit/iluvcapra/bwavfile)

# bwavfile
Rust Wave File Reader/Writer with Broadcast-WAV, MBWF and RF64 Support

This is currently a work-in-progress!

## Use

```rust

let path = "tests/media/ff_silence.wav";

let mut w = WaveReader::open(path)?;
let length = w.frame_length()?;
let format = w.format()?;

let bext = w.broadcast_extension()?;
println!("Description field: {}", &bext.description);
println!("Originator field: {}", &bext.originator);

let frame_reader = w.audio_frame_reader()?;

let mut buffer: Vec<i32> = w.create_frame_buffer();
while( frame_reader.read_integer_frame(&mut buffer) > 0) {
    println!("Read frames {:?}", &buffer);
}

```

## Note on Testing

All of the media for the integration tests is committed to the respository
<<<<<<< HEAD
in either zipped form or is created by ffmpeg. Before you can run tests,
you need to `cd` into the `tests` directory and run the `create_test_media.sh`
script.

## Resources

 
### Implementation of Broadcast Wave Files
  - [EBU Tech 3285][ebu3285] (May 2011), "Specification of the Broadcast Wave Format (BWF)"


### Implementation of 64-bit Wave Files
  - [ITU-R 2088][itu2088] (October 2019), "Long-form file format for the international exchange of audio programme materials with metadata"
    - Presently in force, adopted by the EBU in [EBU Tech 3306v2][ebu3306v2] (June 2018).
  
    - [EBU Tech 3306v1][ebu3306v1] (July 2009), "MBWF / RF64: An extended File Format for Audio"
    - No longer in force, however long-established. 


### Implementation of Wave format `fmt` chunk
  - [MSDN WAVEFORMATEX](https://docs.microsoft.com/en-us/windows/win32/api/mmeapi/ns-mmeapi-waveformatex)
  - [MSDN WAVEFORMATEXTENSIBLE](https://docs.microsoft.com/en-us/windows/win32/api/mmreg/ns-mmreg-waveformatextensible)


### Other resources
- [RFC 3261][rfc3261] (June 1998) "WAVE and AVI Codec Registries" 
- [Peter Kabal, McGill University](http://www-mmsp.ece.mcgill.ca/Documents/AudioFormats/WAVE/WAVE.html)
  - [Multimedia Programming Interface and Data Specifications 1.0](http://www-mmsp.ece.mcgill.ca/Documents/AudioFormats/WAVE/Docs/riffmci.pdf) 
    IBM Corporation and Microsoft Corporation, (August 1991)

[ebu3285]:  https://tech.ebu.ch/docs/tech/tech3285.pdf
[ebu3306v1]: https://tech.ebu.ch/docs/tech/tech3306v1_1.pdf
[ebu3306v2]:  https://tech.ebu.ch/docs/tech/tech3306.pdf
[itu2088]:  https://www.itu.int/dms_pubrec/itu-r/rec/bs/R-REC-BS.2088-1-201910-I!!PDF-E.pdf
[rfc3261]:  https://tools.ietf.org/html/rfc2361
=======
in either zipped form or is created by ffmpeg. Before you can run tests, you will
need to have ffmpeg installed on your host, and you will need to `cd` into the 
`tests` directory and run the `create_test_media.sh` script.
>>>>>>> 91bff669
<|MERGE_RESOLUTION|>--- conflicted
+++ resolved
@@ -33,7 +33,6 @@
 ## Note on Testing
 
 All of the media for the integration tests is committed to the respository
-<<<<<<< HEAD
 in either zipped form or is created by ffmpeg. Before you can run tests,
 you need to `cd` into the `tests` directory and run the `create_test_media.sh`
 script.
@@ -69,8 +68,6 @@
 [ebu3306v2]:  https://tech.ebu.ch/docs/tech/tech3306.pdf
 [itu2088]:  https://www.itu.int/dms_pubrec/itu-r/rec/bs/R-REC-BS.2088-1-201910-I!!PDF-E.pdf
 [rfc3261]:  https://tools.ietf.org/html/rfc2361
-=======
 in either zipped form or is created by ffmpeg. Before you can run tests, you will
 need to have ffmpeg installed on your host, and you will need to `cd` into the 
-`tests` directory and run the `create_test_media.sh` script.
->>>>>>> 91bff669
+`tests` directory and run the `create_test_media.sh` script.